#!/bin/sh


set -e

<<<<<<< HEAD
export CONSISTENCY_VERSION=4.0.5
=======
export CONSISTENCY_VERSION=4.1.0
>>>>>>> 68212638
export HARBOR=registry.cern.ch/cmsrucio

# Globus Online (need to revisit in 1.26)
#export CMS_VERSION=1.25.4.cmsgo
#export RUCIO_VERSION=1.25.4
#export CMS_TAG=cms_go_dbg

#docker build --build-arg RUCIO_VERSION=$RUCIO_VERSION --build-arg CMS_TAG=$CMS_TAG -t $HARBOR/rucio-server:release-$CMS_VERSION .                                                                        
#docker push $HARBOR/rucio-server:release-$CMS_VERSION



podman build -t $HARBOR/rucio-consistency:release-$CONSISTENCY_VERSION .
podman push $HARBOR/rucio-consistency:release-$CONSISTENCY_VERSION<|MERGE_RESOLUTION|>--- conflicted
+++ resolved
@@ -3,11 +3,9 @@
 
 set -e
 
-<<<<<<< HEAD
-export CONSISTENCY_VERSION=4.0.5
-=======
+
 export CONSISTENCY_VERSION=4.1.0
->>>>>>> 68212638
+
 export HARBOR=registry.cern.ch/cmsrucio
 
 # Globus Online (need to revisit in 1.26)
