#! /bin/env python
"""
Command line tool for registering a CMS dataset into rucio
"""

from __future__ import absolute_import, division, print_function

import re
import time
from random import randint
import argparse
import traceback
import multiprocessing
from multiprocessing_logging import install_mp_handler


from instrument import timer, get_timing
from custom_logging import logging, get_levels
from rucio.client.client import Client
from rucio.common.exception import DataIdentifierNotFound, CannotAuthenticate, FileAlreadyExists,\
    DataIdentifierAlreadyExists, DatabaseException
from rucio.common.utils import chunks

from phedex import PhEDEx
from syncaccounts import SYNC_ACCOUNT_FMT
from CMSRucio import replica_file_list
from pystatsd import Client as statsClient

DEFAULT_RSE_FMT = '%s'
DEFAULT_SCOPE = 'cms'

REMOVE_CHUNK_SIZE = 20

import monitor #  rucio.core.monitor

try: # New name
    monitor.SERVER='statsd-exporter-rucio-statsd-exporter'
    monitor.CLIENT = statsClient(host=monitor.SERVER, port=monitor.PORT, prefix=monitor.SCOPE)
except: # Old name
    monitor.SERVER = 'statsd-exporter-svc'
    monitor.CLIENT = statsClient(host=monitor.SERVER, port=monitor.PORT, prefix=monitor.SCOPE)



#pylint: disable=too-many-instance-attributes
class CMSRucioDatasetReplica(object):
    """
    Class repeesenting the replica at a site af a CMS Dataset (PhEDEx FileBlock)
    """
    #pylint: disable=too-many-arguments
    def __init__(self, rds, pnn, rse=None, scope=DEFAULT_SCOPE,
                 lifetime=None, pcli=None, rcli=None, monitor=None):
        """
        Get the status of replica of pditem at pnn
        considering only closed blocks completely replicated at site.

        :pnn:    PhEDEx node name.
        :rds:    Rucio Dataset (PhEDEx FileBlock) name.
        :rse:    Rucio RSE. If None (default) inferred by the pnn using DEFAULT_RSE_FMT.
        :scope:  Scope. Default: DEFAULT_SCOPE.
        :pcli:   Reference to a phedex.PhEDEx object or a dict
                 {'instance': <instance>, 'dasgoclient': <path>, 'datasvc': <url>}
                 none of the keys is mandatory. Default is {}.
        :rcli:   Reference to a rucio Client() instance or a dict
                 {'accont': ..., ... } none of the keys is mandatory.
                 Default is {'account': <sync account>}
        :monitor: stats monitoring object
        """

        self.monitor = monitor
        self.pnn = pnn

        self._get_pcli(pcli)

        self._get_rcli(rcli)

        if rse is None:
            self.rse = self.rcli.list_rses('cms_type=real&pnn=%s' %
                                           self.pnn)[0]['rse']
        else:
            self.rse = rse

        self.container = self.pcli.check_data_item(pditem=rds)['pds']

        self.dataset = rds

        self.scope = scope

        self.lifetime = lifetime

        self.block_at_pnn()

        if self.is_at_pnn:
            self.replicas = self.pcli.fileblock_files_phedex(pnn=pnn, pfb=rds)
        else:
            self.replicas = {}

    def _get_pcli(self, pcli):
        if pcli is None:
            pcli = {}

        if isinstance(pcli, dict):
            self.pcli = PhEDEx(**pcli)
        elif isinstance(pcli, PhEDEx):
            # pylint: disable=redefined-variable-type
            self.pcli = pcli
        else:
            raise Exception("wrong type for pcli parameter %s" % type(pcli))

    def _get_rcli(self, rcli):
        if rcli is None:
            rcli = {}

        if isinstance(rcli, dict):
            if 'account' not in rcli:
                rcli['account'] = SYNC_ACCOUNT_FMT % self.pnn.lower()
            self.rcli = Client(**rcli)
        elif isinstance(rcli, Client):
            # pylint: disable=redefined-variable-type
            self.rcli = rcli
        else:
            raise Exception("wrong type for rcli parameter %s" % type(rcli))

    def block_at_pnn(self):
        """
        Verify if the block is at pnn (using phedex datasvc)
        """
<<<<<<< HEAD
        metadata = self.pcli.list_data_items(
            pditem=self.dataset,
            pnn=self.pnn,
            locality=True,
            metadata=True
        )
        self.is_at_pnn = bool(len(metadata) == 1 and
                              'block' in metadata[0] and
                              'replica' in metadata[0]['block'][0] and
                              metadata[0]['block'][0]['replica'][0]['complete'] == 'y')
=======

        self.is_at_pnn = self.pcli.block_at_pnn_phedex(block=self.dataset, pnn=self.pnn)

        return
>>>>>>> adec73fe

    def register_container(self, dry=False):
        """
        Register container of the dataset
        (only if there is a dataset replica on the pnn)
        :dry: Dry run. Default false.
        """

        try:
            self.rcli.get_did(scope=self.scope, name=self.container)
            return 'exists'
        except DataIdentifierNotFound:
            pass

        if self.is_at_pnn and dry:
            logging.dry('Create container %s in scope %s.',
                        self.container, self.scope)
            return 'created'
        elif self.is_at_pnn:
            logging.verbose('Create container %s in scope %s.',
                            self.container, self.scope)
            try:
                self.rcli.add_container(scope=self.scope, name=self.container,
                                        lifetime=self.lifetime)
                self.monitor.record_counter('cms_sync.container_created')
            except DataIdentifierAlreadyExists:
                logging.warning('Container was created in the meanwhile')
                return 'exists'

            return 'created'

        return 'skipped'


    def register_dataset(self, dry=False):
        """
        Register the dataset (if there is a replica at the pnn)
        :dry: Dry run. Default false.
        """

        try:
            self.rcli.get_did(scope=self.scope, name=self.dataset)
            return 'exists'
        except DataIdentifierNotFound:
            pass

        if self.is_at_pnn and dry:
            logging.dry('Create dataset %s in scope %s.',
                        self.dataset, self.scope)
            return 'created'

        elif self.is_at_pnn:
            logging.verbose('Create dataset %s in scope %s.',
                            self.dataset, self.scope)
            self.rcli.add_dataset(scope=self.scope, name=self.dataset,
                                  lifetime=self.lifetime)
            self.rcli.attach_dids(scope=self.scope, name=self.container,
                                  dids=[{'scope': self.scope, 'name': self.dataset}])
            self.monitor.record_counter('cms_sync.dataset_created')

            return 'created'

        return 'skipped'


    def update_replicas(self, dry=False):
        """
        Add or removes replicas for the dataset at rse.
        :dry:  Drydrun. default false
        """

        logging.notice('Updating replicas for %s:%s at %s' % (self.scope, self.dataset, self.rse))

        replicas = self.rcli.list_replicas([{'scope': self.scope, 'name': self.dataset}],
                                           rse_expression='rse=%s' % self.rse)

        try:
            rrepl = [repl['name'] for repl in replicas]
        except TypeError:
            rrepl = []

        prepl = [repl for repl in self.replicas.keys()]

        missing = list(set(prepl) - set(rrepl))

        to_remove = list(set(rrepl) - set(prepl))

        if missing and dry:
            logging.dry('Adding replicas %s to rse %s.',
                        str(missing), self.rse)

        elif missing:
            logging.verbose('Adding replicas %s to rse %s.',
                            str(missing), self.rse)

            add_replicas = [self.replicas[lfn] for lfn in missing]
            files = replica_file_list(replicas=add_replicas, scope=self.scope)
            self.rcli.add_replicas(rse=self.rse, files=files)

            # missing files that are not in the list of dataset files
            # are to be attached.
            lfns = [item['name'] for item in self.rcli.list_files(
                scope=self.scope,
                name=self.dataset
            )]

            missing_lfns = list(set(missing) - set(lfns))
            if missing_lfns:
                logging.verbose('Attaching lfns %s to dataset %s.',
                                str(missing_lfns), self.dataset)


                try:
                    self.rcli.attach_dids(
                        scope=self.scope,
                        name=self.dataset,
                        dids=[{
                            'scope': self.scope,
                            'name': lfn
                        } for lfn in missing_lfns]
                    )

                except FileAlreadyExists:
                    logging.warning('Trying to attach already existing files.')

        if to_remove and dry:
            logging.dry('Removing replicas %s from rse %s.',
                        str(to_remove), self.rse)

        elif to_remove:
            logging.verbose('Removing replicas %s from rse %s.',
                            str(to_remove), self.rse)
            for to_remove_chunk in chunks(to_remove, REMOVE_CHUNK_SIZE):
                attempt = 0
                while True:
                    attempt += 1
                    try:
                        self.rcli.delete_replicas(rse=self.rse, files=[{
                            'scope': self.scope,
                            'name': lfn,
                        } for lfn in to_remove_chunk])
                        break
                    except DatabaseException:
                        logging.warning('DatabaseException raised, retrying...')
                        if attempt > 3:
                            raise
                        time.sleep(randint(1, 5))

        self.monitor.record_counter('cms_sync.files_removed', delta=len(to_remove))
        self.monitor.record_counter('cms_sync.files_added', delta=len(missing))

        return {'added': missing, 'removed': to_remove}


    def update_rule(self, dry=False):
        """
        Adds or removes the rule for the dataset.
        :dry:  Drydrun. default false

        returns the action performed: None, added, removed
        """
        rules = self.rcli.list_did_rules(scope=self.scope, name=self.dataset)
        rrule = None
        account = self.rcli.__dict__['account']
        action = None
        rse_exp = 'rse=' + self.rse

        rrule = next((
            rule for rule in rules
            if rule['account'] == account and\
                rule['rse_expression'] == rse_exp
        ), None)

        if rrule is None and self.is_at_pnn:

            if dry:
                logging.dry("Adding rule for dataset %s at rse %s.",
                            self.dataset, self.rse)
            else:
                self.rcli.add_replication_rule(
                    dids=[{'scope': self.scope, 'name': self.dataset}],
                    copies=1,
                    rse_expression=rse_exp,
                )
                self.monitor.record_counter('cms_sync.rules_added')

            action = 'added'

        elif rrule is not None and not self.is_at_pnn:
            # removing rule
            if dry:
                logging.dry("Removing rule for dataset %s at rse %s.",
                            self.dataset, self.rse)
            else:
                self.rcli.delete_replication_rule(rrule['id'], purge_replicas=False)
                self.monitor.record_counter('cms_sync.rules_removed')

            action = 'removed'

        return action

    def update(self, dry=False):
        """
        syncronize the dataset replica info.
        :dry:  Drydrun. default false
        """
        ret = {'at_node': self.is_at_pnn}

        #datasets and containers are only added
        ret['container'] = self.register_container(dry)
        ret['dataset'] = self.register_dataset(dry)

        ret['replicas'] = self.update_replicas(dry)
        ret['rule'] = self.update_rule(dry)

        return ret

#pylint: disable=too-many-arguments
def dataset_replica_update(dataset, pnn, rse, pcli, account, dry):
    """
    Just wrapping the update method.
    """

    try:
        rcli = Client(account=account)
    except CannotAuthenticate:
        logging.warning("cannot authenticate with account %s, skipping pnn %s",
                        account, pnn)
        return None


    logging.my_fmt(label='update:rse=%s:rds=%s' % (pnn, dataset))

    logging.notice('Starting.')

    try:
        ret = _replica_update(dataset, pnn, rse, pcli, rcli, dry)

    #pylint: disable=broad-except
    except Exception as exc:
        logging.error('Exception %s raised: %s',
                      type(exc).__name__,
                      traceback.format_exc().replace('\n', '~~'))
        return None

    logging.notice('Finished %s.', ret)


@timer
<<<<<<< HEAD
def _replica_update(dataset, pnn, rse, pcli, rcli, dry, monitor):
    ret = CMSRucioDatasetReplica(
        rds=dataset,
        pnn=pnn,
        rse=rse,
        pcli=pcli,
        rcli=rcli,
        monitor=monitor,
    ).update(
        dry=dry
    )
=======
def _replica_update(dataset, pnn, rse, pcli, rcli, dry):
    with monitor.record_timer_block('cms_sync.update_replica'):
        ret = CMSRucioDatasetReplica(
            rds=dataset,
            pnn=pnn,
            rse=rse,
            pcli=pcli,
            rcli=rcli
        ).update(
            dry=dry
        )
>>>>>>> adec73fe

        ret['replicas']['added'] = len(ret['replicas']['added'])
        ret['replicas']['removed'] = len(ret['replicas']['removed'])
    return ret

@timer
def _get_dset_list(pcli, datasets):
    with monitor.record_timer_block('cms_sync.get_dataset_list'):
        logging.verbose("Getting datasets list for: %s",
                        datasets)
        ret = []

        wildcard = re.compile(r'\S*[*]\S*')

        for dset in datasets:
            ret.extend([
                item for
                item in pcli.list_data_items(pditem=dset, metadata=False, locality=False)
                if not wildcard.match(item)
            ])

        ret = list(set(ret))

    logging.verbose("Got %d datasets", len(ret))

    return ret

@timer
def _launch_workers(pnns, datasets, pool, options, pcli):

    procs = []

    rcli = Client()

    for pnn in pnns:

        account = options.account or SYNC_ACCOUNT_FMT % pnn.lower()
#        try:
#            rcli = Client(account=account)
#        except CannotAuthenticate:
#            logging.warning("cannot authenticate with account %s, skipping pnn %s",
#                            account, pnn)
#            continue

        rse = list(rcli.list_rses('pnn=%s&cms_type=real' % pnn))

        if not rse:
            logging.warning("cannot find real rse for pnn %s, skipping", pnn)
            continue

        rse = rse[0]['rse']

        for dataset in datasets:
            procs.append(pool.apply_async(
                dataset_replica_update,
                (dataset, pnn, rse, pcli, account, options.dry)
            ))

    return procs

@timer
def _get_workers(pool, procs):
    pool.close()

    for proc in procs:
        proc.get()


if __name__ == '__main__':
    PARSER = argparse.ArgumentParser(
        description='''CLI for updating a CMS RSE''',
    )
    PARSER.add_argument('-v', '--verbosity', dest='verbosity',
                        choices=[lev['name'] for lev in get_levels()],
                        help='Define verbosity level. Default DRY', default='DRY')
    PARSER.add_argument('-t', '--dry', dest='dry', action='store_true',
                        help='only printout what would have been done')
    PARSER.add_argument('--pnn', dest='pnn', help='PhEDEx node name regex. Can be multiple.',
                        action='append', default=[])
    PARSER.add_argument('--account', dest='account', default=None,
                        help='Rucio account. default the sync account')
    PARSER.add_argument('--dataset', dest='dataset', action='append', default=[],
                        help='dataset to be updates. Can have wildcard and can be multiple')
    PARSER.add_argument('--pool', dest='pool', default=1,
                        help='number of parallel threads. Default 1.')

    OPTIONS = PARSER.parse_args()

    logging.my_lvl(OPTIONS.verbosity)

#    logging.summary('DBP1')

    install_mp_handler()
    POOL = multiprocessing.Pool(int(OPTIONS.pool))

    PCLI = PhEDEx()

    PNNS = PCLI.pnns(select=OPTIONS.pnn)

    TIMING = {}

    WILDCARD = re.compile(r'\S*[*]\S*')

    DATASETS = get_timing(
        _get_dset_list(PCLI, OPTIONS.dataset),
        TIMING
    )

    PROCS = get_timing(
        _launch_workers(PNNS, DATASETS, POOL, OPTIONS, PCLI),
        TIMING
    )

    get_timing(
        _get_workers(POOL, PROCS),
        TIMING
    )

    logging.summary('Final Stats: n.pnns: %d, n.datasets: %d, poolsize: %d, timing: %s',
                    len(PNNS), len(DATASETS), int(OPTIONS.pool), TIMING)<|MERGE_RESOLUTION|>--- conflicted
+++ resolved
@@ -125,23 +125,9 @@
         """
         Verify if the block is at pnn (using phedex datasvc)
         """
-<<<<<<< HEAD
-        metadata = self.pcli.list_data_items(
-            pditem=self.dataset,
-            pnn=self.pnn,
-            locality=True,
-            metadata=True
-        )
-        self.is_at_pnn = bool(len(metadata) == 1 and
-                              'block' in metadata[0] and
-                              'replica' in metadata[0]['block'][0] and
-                              metadata[0]['block'][0]['replica'][0]['complete'] == 'y')
-=======
 
         self.is_at_pnn = self.pcli.block_at_pnn_phedex(block=self.dataset, pnn=self.pnn)
-
         return
->>>>>>> adec73fe
 
     def register_container(self, dry=False):
         """
@@ -391,19 +377,7 @@
 
 
 @timer
-<<<<<<< HEAD
-def _replica_update(dataset, pnn, rse, pcli, rcli, dry, monitor):
-    ret = CMSRucioDatasetReplica(
-        rds=dataset,
-        pnn=pnn,
-        rse=rse,
-        pcli=pcli,
-        rcli=rcli,
-        monitor=monitor,
-    ).update(
-        dry=dry
-    )
-=======
+
 def _replica_update(dataset, pnn, rse, pcli, rcli, dry):
     with monitor.record_timer_block('cms_sync.update_replica'):
         ret = CMSRucioDatasetReplica(
@@ -415,7 +389,7 @@
         ).update(
             dry=dry
         )
->>>>>>> adec73fe
+
 
         ret['replicas']['added'] = len(ret['replicas']['added'])
         ret['replicas']['removed'] = len(ret['replicas']['removed'])
