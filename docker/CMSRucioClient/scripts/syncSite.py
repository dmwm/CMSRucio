--- conflicted
+++ resolved
@@ -31,16 +31,9 @@
            :param pnn: PhEDEx node name to filter on for replica information.
         """
 
-<<<<<<< HEAD
         super(DatasetSync, self).__init__(account=None, auth_type=None, scope=scope, dry_run=dry_run)
 
 	self.dataset = dataset
-=======
-        super(DatasetSync, self).__init__(account=None, auth_type=None, scope=scope, dry_run=dry_run,
-                                          das_go_path=DEFAULT_DASGOCLIENT)
-
-        self.dataset = dataset
->>>>>>> 20ef6066
         self.phedex_dataset = dataset
         self.pnn = pnn
         if rse is None:
@@ -48,19 +41,9 @@
         self.rse = rse
         self.check = check
         self.lifetime = lifetime
-<<<<<<< HEAD
-        self.dasgoclient=dasgoclient
-=======
->>>>>>> 20ef6066
-
         self.rucio_datasets = {}
         self.url = ''
-
-<<<<<<< HEAD
-        self.get_phedex_metadata()
-=======
         self.blocks = self.get_phedex_metadata(dataset=self.phedex_dataset, pnn=self.pnn)
->>>>>>> 20ef6066
         self.get_rucio_metadata()
         self.get_global_url()
 
