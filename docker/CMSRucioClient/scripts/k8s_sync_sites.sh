--- conflicted
+++ resolved
@@ -26,25 +26,19 @@
 echo "Syncing RSEs"
 ./cmsrses.py --pnn all --select 'T2_\S+' --exclude 'T2_MY_\S+' --exclude '\S+CERN\S+' --type real --type temp --type test --fts https://fts3.cern.ch:8446
 ./cmsrses.py --pnn all --select 'T1_\S+' --exclude '.*MSS' --exclude 'T1_UK_RAL_\S+' --exclude '\S+_Tape_Test' --type real --type test --fts https://fts3.cern.ch:8446
-<<<<<<< HEAD
 
 # OR ./setRucioFromGitlab with some new parameters
 
-./syncaccounts.py --identity "/DC=ch/DC=cern/OU=Organic Units/OU=Users/CN=cmsrucio/CN=430796/CN=Robot: CMS Rucio Data Transfer" --type x509
 ./cmslinks.py --phedex_link --overwrite --disable
-=======
->>>>>>> 09d174f5
+
 
 echo "Creating sync accounts"
 ./syncaccounts.py --identity "/DC=ch/DC=cern/OU=Organic Units/OU=Users/CN=cmsrucio/CN=430796/CN=Robot: CMS Rucio Data Transfer" --type x509
 
-<<<<<<< HEAD
-./syncRolesToAttributes.py
-./syncRolesToGroupAccounts.py
 
 echo "Syncing quotas"
 ./setSiteQuotas
-=======
+
+
 echo "Creating links"
-./cmslinks.py --phedex_link --overwrite --disable
->>>>>>> 09d174f5
+./cmslinks.py --phedex_link --overwrite --disable